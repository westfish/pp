# Copyright 2022 Kakao Brain and The HuggingFace Team. All rights reserved.
#
# Licensed under the Apache License, Version 2.0 (the "License");
# you may not use this file except in compliance with the License.
# You may obtain a copy of the License at
#
#     http://www.apache.org/licenses/LICENSE-2.0
#
# Unless required by applicable law or agreed to in writing, software
# distributed under the License is distributed on an "AS IS" BASIS,
# WITHOUT WARRANTIES OR CONDITIONS OF ANY KIND, either express or implied.
# See the License for the specific language governing permissions and
# limitations under the License.

import inspect
from typing import List, Optional, Union

import paddle
import paddle.nn.functional as F
import PIL

from paddlenlp.transformers import (
    CLIPFeatureExtractor,
    CLIPTextModelWithProjection,
    CLIPTokenizer,
    CLIPVisionModelWithProjection,
)

from ...models import UNet2DConditionModel, UNet2DModel
from ...pipelines import DiffusionPipeline, ImagePipelineOutput
from ...schedulers import UnCLIPScheduler
from ...utils import logging, randn_tensor
from .text_proj import UnCLIPTextProjModel

logger = logging.get_logger(__name__)  # pylint: disable=invalid-name


class UnCLIPImageVariationPipeline(DiffusionPipeline):
    """
    Pipeline to generate variations from an input image using unCLIP

    This model inherits from [`DiffusionPipeline`]. Check the superclass documentation for the generic methods the
    library implements for all the pipelines (such as downloading or saving, running on a particular device, etc.)

    Args:
        text_encoder ([`CLIPTextModelWithProjection`]):
            Frozen text-encoder.
        tokenizer (`CLIPTokenizer`):
            Tokenizer of class
            [CLIPTokenizer](https://huggingface.co/docs/transformers/v4.21.0/en/model_doc/clip#transformers.CLIPTokenizer).
        feature_extractor ([`CLIPFeatureExtractor`]):
            Model that extracts features from generated images to be used as inputs for the `image_encoder`.
        image_encoder ([`CLIPVisionModelWithProjection`]):
            Frozen CLIP image-encoder. unCLIP Image Variation uses the vision portion of
            [CLIP](https://huggingface.co/docs/transformers/model_doc/clip#transformers.CLIPVisionModelWithProjection),
            specifically the [clip-vit-large-patch14](https://huggingface.co/openai/clip-vit-large-patch14) variant.
        text_proj ([`UnCLIPTextProjModel`]):
            Utility class to prepare and combine the embeddings before they are passed to the decoder.
        decoder ([`UNet2DConditionModel`]):
            The decoder to invert the image embedding into an image.
        super_res_first ([`UNet2DModel`]):
            Super resolution unet. Used in all but the last step of the super resolution diffusion process.
        super_res_last ([`UNet2DModel`]):
            Super resolution unet. Used in the last step of the super resolution diffusion process.
        decoder_scheduler ([`UnCLIPScheduler`]):
            Scheduler used in the decoder denoising process. Just a modified DDPMScheduler.
        super_res_scheduler ([`UnCLIPScheduler`]):
            Scheduler used in the super resolution denoising process. Just a modified DDPMScheduler.

    """

    decoder: UNet2DConditionModel
    text_proj: UnCLIPTextProjModel
    text_encoder: CLIPTextModelWithProjection
    tokenizer: CLIPTokenizer
    feature_extractor: CLIPFeatureExtractor
    image_encoder: CLIPVisionModelWithProjection
    super_res_first: UNet2DModel
    super_res_last: UNet2DModel

    decoder_scheduler: UnCLIPScheduler
    super_res_scheduler: UnCLIPScheduler

    def __init__(
        self,
        decoder: UNet2DConditionModel,
        text_encoder: CLIPTextModelWithProjection,
        tokenizer: CLIPTokenizer,
        text_proj: UnCLIPTextProjModel,
        feature_extractor: CLIPFeatureExtractor,
        image_encoder: CLIPVisionModelWithProjection,
        super_res_first: UNet2DModel,
        super_res_last: UNet2DModel,
        decoder_scheduler: UnCLIPScheduler,
        super_res_scheduler: UnCLIPScheduler,
    ):
        super().__init__()

        self.register_modules(
            decoder=decoder,
            text_encoder=text_encoder,
            tokenizer=tokenizer,
            text_proj=text_proj,
            feature_extractor=feature_extractor,
            image_encoder=image_encoder,
            super_res_first=super_res_first,
            super_res_last=super_res_last,
            decoder_scheduler=decoder_scheduler,
            super_res_scheduler=super_res_scheduler,
        )

    # Copied from ppdiffusers.pipelines.unclip.pipeline_unclip.UnCLIPPipeline.prepare_latents
    def prepare_latents(self, shape, dtype, generator, latents, scheduler):
        if latents is None:
            latents = randn_tensor(shape, generator=generator, dtype=dtype)
        else:
            if latents.shape != list(shape):
                raise ValueError(f"Unexpected latents shape, got {latents.shape}, expected {shape}")

        latents = latents * scheduler.init_noise_sigma
        return latents

    def _encode_prompt(self, prompt, num_images_per_prompt, do_classifier_free_guidance):
        batch_size = len(prompt) if isinstance(prompt, list) else 1

        # get prompt text embeddings
        text_inputs = self.tokenizer(
            prompt,
            padding="max_length",
            max_length=self.tokenizer.model_max_length,
            return_attention_mask=True,
            return_tensors="pd",
        )
        text_input_ids = text_inputs.input_ids
        text_mask = text_inputs.attention_mask
        text_encoder_output = self.text_encoder(text_input_ids)

        prompt_embeds = text_encoder_output.text_embeds
        text_encoder_hidden_states = text_encoder_output.last_hidden_state

        # duplicate text embeddings for each generation per prompt
        seq_len = prompt_embeds.shape[1]
        prompt_embeds = prompt_embeds.tile([1, num_images_per_prompt])
        prompt_embeds = prompt_embeds.reshape([batch_size * num_images_per_prompt, seq_len])

        # duplicate text_encoder_hidden_states for each generation per prompt
        seq_len = text_encoder_hidden_states.shape[1]
        text_encoder_hidden_states = text_encoder_hidden_states.tile([1, num_images_per_prompt, 1])
        text_encoder_hidden_states = text_encoder_hidden_states.reshape(
            [batch_size * num_images_per_prompt, seq_len, -1]
        )

        # duplicate text_mask for each generation per prompt
        seq_len = text_mask.shape[1]
        text_mask = text_mask.tile([1, num_images_per_prompt])
        text_mask = text_mask.reshape([batch_size * num_images_per_prompt, seq_len])

        # prompt_embeds = prompt_embeds.repeat_interleave(num_images_per_prompt, axis=0)
        # text_encoder_hidden_states = text_encoder_hidden_states.repeat_interleave(num_images_per_prompt, axis=0)
        # text_mask = text_mask.repeat_interleave(num_images_per_prompt, axis=0)

        if do_classifier_free_guidance:
            uncond_tokens = [""] * batch_size

            max_length = text_input_ids.shape[-1]
            uncond_input = self.tokenizer(
                uncond_tokens,
                padding="max_length",
                max_length=max_length,
                return_attention_mask=True,
                truncation=True,
                return_tensors="pd",
            )
            uncond_text_mask = uncond_input.attention_mask
            negative_prompt_embeds_text_encoder_output = self.text_encoder(uncond_input.input_ids)

            negative_prompt_embeds = negative_prompt_embeds_text_encoder_output.text_embeds
            uncond_text_encoder_hidden_states = negative_prompt_embeds_text_encoder_output.last_hidden_state

            # duplicate unconditional embeddings for each generation per prompt, using mps friendly method

            seq_len = negative_prompt_embeds.shape[1]
            negative_prompt_embeds = negative_prompt_embeds.tile([1, num_images_per_prompt])
            negative_prompt_embeds = negative_prompt_embeds.reshape([batch_size * num_images_per_prompt, seq_len])

            seq_len = uncond_text_encoder_hidden_states.shape[1]
            uncond_text_encoder_hidden_states = uncond_text_encoder_hidden_states.tile([1, num_images_per_prompt, 1])
            uncond_text_encoder_hidden_states = uncond_text_encoder_hidden_states.reshape(
                [batch_size * num_images_per_prompt, seq_len, -1]
            )

            # duplicate uncond_text_mask for each generation per prompt
            seq_len = uncond_text_mask.shape[1]
            uncond_text_mask = uncond_text_mask.tile([1, num_images_per_prompt])
            uncond_text_mask = uncond_text_mask.reshape([batch_size * num_images_per_prompt, seq_len])
            # uncond_text_mask = uncond_text_mask.repeat_interleave(num_images_per_prompt, axis=0)
            # done duplicates

            # For classifier free guidance, we need to do two forward passes.
            # Here we concatenate the unconditional and text embeddings into a single batch
            # to avoid doing two forward passes
            prompt_embeds = paddle.concat([negative_prompt_embeds, prompt_embeds])
            text_encoder_hidden_states = paddle.concat([uncond_text_encoder_hidden_states, text_encoder_hidden_states])

            text_mask = paddle.concat([uncond_text_mask, text_mask])

        return prompt_embeds, text_encoder_hidden_states, text_mask

    def _encode_image(self, image, num_images_per_prompt, image_embeddings: Optional[paddle.Tensor] = None):
<<<<<<< HEAD
        dtype = self.image_encoder.parameters()[0].dtype
=======
        dtype = self.image_encoder.dtype
>>>>>>> b9d77516

        if image_embeddings is None:
            if not isinstance(image, paddle.Tensor):
                image = self.feature_extractor(images=image, return_tensors="pd").pixel_values

            image = image.cast(dtype)
            image_embeddings = self.image_encoder(image).image_embeds

        batch_size, seq_len = image_embeddings.shape
        image_embeddings = image_embeddings.tile([1, num_images_per_prompt])
        image_embeddings = image_embeddings.reshape([batch_size * num_images_per_prompt, seq_len])
        # image_embeddings = image_embeddings.repeat_interleave(num_images_per_prompt, axis=0)

        return image_embeddings

    @paddle.no_grad()
    def __call__(
        self,
        image: Optional[Union[PIL.Image.Image, List[PIL.Image.Image], paddle.Tensor]] = None,
        num_images_per_prompt: int = 1,
        decoder_num_inference_steps: int = 25,
        super_res_num_inference_steps: int = 7,
        generator: Optional[paddle.Generator] = None,
        decoder_latents: Optional[paddle.Tensor] = None,
        super_res_latents: Optional[paddle.Tensor] = None,
        image_embeddings: Optional[paddle.Tensor] = None,
        decoder_guidance_scale: float = 8.0,
        output_type: Optional[str] = "pil",
        return_dict: bool = True,
    ):
        """
        Function invoked when calling the pipeline for generation.

        Args:
            image (`PIL.Image.Image` or `List[PIL.Image.Image]` or `paddle.Tensor`):
                The image or images to guide the image generation. If you provide a tensor, it needs to comply with the
                configuration of
                [this](https://huggingface.co/fusing/karlo-image-variations-diffusers/blob/main/feature_extractor/preprocessor_config.json)
                `CLIPFeatureExtractor`. Can be left to `None` only when `image_embeddings` are passed.
            num_images_per_prompt (`int`, *optional*, defaults to 1):
                The number of images to generate per prompt.
            decoder_num_inference_steps (`int`, *optional*, defaults to 25):
                The number of denoising steps for the decoder. More denoising steps usually lead to a higher quality
                image at the expense of slower inference.
            super_res_num_inference_steps (`int`, *optional*, defaults to 7):
                The number of denoising steps for super resolution. More denoising steps usually lead to a higher
                quality image at the expense of slower inference.
            generator (`paddle.Generator`, *optional*):
                One or a list of paddle generator(s) to make generation deterministic.
            decoder_latents (`paddle.Tensor` of shape (batch size, channels, height, width), *optional*):
                Pre-generated noisy latents to be used as inputs for the decoder.
            super_res_latents (`paddle.Tensor` of shape (batch size, channels, super res height, super res width), *optional*):
                Pre-generated noisy latents to be used as inputs for the decoder.
            decoder_guidance_scale (`float`, *optional*, defaults to 4.0):
                Guidance scale as defined in [Classifier-Free Diffusion Guidance](https://arxiv.org/abs/2207.12598).
                `guidance_scale` is defined as `w` of equation 2. of [Imagen
                Paper](https://arxiv.org/pdf/2205.11487.pdf). Guidance scale is enabled by setting `guidance_scale >
                1`. Higher guidance scale encourages to generate images that are closely linked to the text `prompt`,
                usually at the expense of lower image quality.
            image_embeddings (`paddle.Tensor`, *optional*):
                Pre-defined image embeddings that can be derived from the image encoder. Pre-defined image embeddings
                can be passed for tasks like image interpolations. `image` can the be left to `None`.
            output_type (`str`, *optional*, defaults to `"pil"`):
                The output format of the generated image. Choose between
                [PIL](https://pillow.readthedocs.io/en/stable/): `PIL.Image.Image` or `np.array`.
            return_dict (`bool`, *optional*, defaults to `True`):
                Whether or not to return a [`~pipelines.ImagePipelineOutput`] instead of a plain tuple.
        """
        if image is not None:
            if isinstance(image, PIL.Image.Image):
                batch_size = 1
            elif isinstance(image, list):
                batch_size = len(image)
            else:
                batch_size = image.shape[0]
        else:
            batch_size = image_embeddings.shape[0]

        prompt = [""] * batch_size

        batch_size = batch_size * num_images_per_prompt

        do_classifier_free_guidance = decoder_guidance_scale > 1.0

        prompt_embeds, text_encoder_hidden_states, text_mask = self._encode_prompt(
            prompt, num_images_per_prompt, do_classifier_free_guidance
        )

        image_embeddings = self._encode_image(image, num_images_per_prompt, image_embeddings)

        # decoder
        text_encoder_hidden_states, additive_clip_time_embeddings = self.text_proj(
            image_embeddings=image_embeddings,
            prompt_embeds=prompt_embeds,
            text_encoder_hidden_states=text_encoder_hidden_states,
            do_classifier_free_guidance=do_classifier_free_guidance,
        )

        decoder_text_mask = F.pad(
            text_mask.unsqueeze(0), (self.text_proj.clip_extra_context_tokens, 0), value=1, data_format="NCL"
        ).squeeze(0)

        self.decoder_scheduler.set_timesteps(decoder_num_inference_steps)
        decoder_timesteps_tensor = self.decoder_scheduler.timesteps

        num_channels_latents = self.decoder.in_channels
        height = self.decoder.sample_size
        width = self.decoder.sample_size

        if decoder_latents is None:
            decoder_latents = self.prepare_latents(
                (batch_size, num_channels_latents, height, width),
                text_encoder_hidden_states.dtype,
                generator,
                decoder_latents,
                self.decoder_scheduler,
            )

        for i, t in enumerate(self.progress_bar(decoder_timesteps_tensor)):
            # expand the latents if we are doing classifier free guidance
            latent_model_input = (
                paddle.concat([decoder_latents] * 2) if do_classifier_free_guidance else decoder_latents
            )

            noise_pred = self.decoder(
                sample=latent_model_input,
                timestep=t,
                encoder_hidden_states=text_encoder_hidden_states,
                class_labels=additive_clip_time_embeddings,
                attention_mask=decoder_text_mask,
            ).sample

            if do_classifier_free_guidance:
                noise_pred_uncond, noise_pred_text = noise_pred.chunk(2)
                # paddle.split is not equal torch.split
                noise_pred_uncond, _ = noise_pred_uncond.split(
                    [latent_model_input.shape[1], noise_pred_uncond.shape[1] - latent_model_input.shape[1]], axis=1
                )
                noise_pred_text, predicted_variance = noise_pred_text.split(
                    [latent_model_input.shape[1], noise_pred_text.shape[1] - latent_model_input.shape[1]], axis=1
                )
                noise_pred = noise_pred_uncond + decoder_guidance_scale * (noise_pred_text - noise_pred_uncond)
                noise_pred = paddle.concat([noise_pred, predicted_variance], axis=1)

            if i + 1 == decoder_timesteps_tensor.shape[0]:
                prev_timestep = None
            else:
                prev_timestep = decoder_timesteps_tensor[i + 1]

            # compute the previous noisy sample x_t -> x_t-1
            decoder_latents = self.decoder_scheduler.step(
                noise_pred, t, decoder_latents, prev_timestep=prev_timestep, generator=generator
            ).prev_sample

        decoder_latents = decoder_latents.clip(-1, 1)

        image_small = decoder_latents

        # done decoder

        # super res

        self.super_res_scheduler.set_timesteps(super_res_num_inference_steps)
        super_res_timesteps_tensor = self.super_res_scheduler.timesteps

        channels = self.super_res_first.in_channels // 2
        height = self.super_res_first.sample_size
        width = self.super_res_first.sample_size

        if super_res_latents is None:
            super_res_latents = self.prepare_latents(
                (batch_size, channels, height, width),
                image_small.dtype,
                generator,
                super_res_latents,
                self.super_res_scheduler,
            )

        interpolate_antialias = {}
        if "antialias" in inspect.signature(F.interpolate).parameters:
            interpolate_antialias["antialias"] = True

        image_upscaled = F.interpolate(
            image_small, size=[height, width], mode="bicubic", align_corners=False, **interpolate_antialias
        )

        for i, t in enumerate(self.progress_bar(super_res_timesteps_tensor)):
            # no classifier free guidance

            if i == super_res_timesteps_tensor.shape[0] - 1:
                unet = self.super_res_last
            else:
                unet = self.super_res_first

            latent_model_input = paddle.concat([super_res_latents, image_upscaled], axis=1)

            noise_pred = unet(
                sample=latent_model_input,
                timestep=t,
            ).sample

            if i + 1 == super_res_timesteps_tensor.shape[0]:
                prev_timestep = None
            else:
                prev_timestep = super_res_timesteps_tensor[i + 1]

            # compute the previous noisy sample x_t -> x_t-1
            super_res_latents = self.super_res_scheduler.step(
                noise_pred, t, super_res_latents, prev_timestep=prev_timestep, generator=generator
            ).prev_sample

        image = super_res_latents

        # done super res

        # post processing

        image = image * 0.5 + 0.5
        image = image.clip(0, 1)
        image = image.transpose([0, 2, 3, 1]).cast("float").numpy()

        if output_type == "pil":
            image = self.numpy_to_pil(image)

        if not return_dict:
            return (image,)

        return ImagePipelineOutput(images=image)<|MERGE_RESOLUTION|>--- conflicted
+++ resolved
@@ -207,11 +207,8 @@
         return prompt_embeds, text_encoder_hidden_states, text_mask
 
     def _encode_image(self, image, num_images_per_prompt, image_embeddings: Optional[paddle.Tensor] = None):
-<<<<<<< HEAD
-        dtype = self.image_encoder.parameters()[0].dtype
-=======
+        
         dtype = self.image_encoder.dtype
->>>>>>> b9d77516
 
         if image_embeddings is None:
             if not isinstance(image, paddle.Tensor):
