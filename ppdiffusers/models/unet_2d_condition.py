# Copyright 2022 The HuggingFace Team. All rights reserved.
#
# Licensed under the Apache License, Version 2.0 (the "License");
# you may not use this file except in compliance with the License.
# You may obtain a copy of the License at
#
#     http://www.apache.org/licenses/LICENSE-2.0
#
# Unless required by applicable law or agreed to in writing, software
# distributed under the License is distributed on an "AS IS" BASIS,
# WITHOUT WARRANTIES OR CONDITIONS OF ANY KIND, either express or implied.
# See the License for the specific language governing permissions and
# limitations under the License.
from dataclasses import dataclass
from typing import Any, Dict, List, Optional, Tuple, Union

import paddle
import paddle.nn as nn
import paddle.nn.functional as F

from ..configuration_utils import ConfigMixin, register_to_config
from ..loaders import UNet2DConditionLoadersMixin
from ..utils import NEG_INF, BaseOutput, logging
from .cross_attention import AttnProcessor
from .embeddings import GaussianFourierProjection, TimestepEmbedding, Timesteps
from .modeling_utils import ModelMixin
from .unet_2d_blocks import (
    CrossAttnDownBlock2D,
    CrossAttnUpBlock2D,
    DownBlock2D,
    UNetMidBlock2DCrossAttn,
    UNetMidBlock2DSimpleCrossAttn,
    UpBlock2D,
    get_down_block,
    get_up_block,
)

logger = logging.get_logger(__name__)  # pylint: disable=invalid-name


@dataclass
class UNet2DConditionOutput(BaseOutput):
    """
    Args:
        sample (`paddle.Tensor` of shape `(batch_size, num_channels, height, width)`):
            Hidden states conditioned on `encoder_hidden_states` input. Output of last layer of model.
    """

    sample: paddle.Tensor


class UNet2DConditionModel(ModelMixin, ConfigMixin, UNet2DConditionLoadersMixin):
    r"""
    UNet2DConditionModel is a conditional 2D UNet model that takes in a noisy sample, conditional state, and a timestep
    and returns sample shaped output.

    This model inherits from [`ModelMixin`]. Check the superclass documentation for the generic methods the library
    implements for all the models (such as downloading or saving, etc.)

    Parameters:
        sample_size (`int` or `Tuple[int, int]`, *optional*, defaults to `None`):
            Height and width of input/output sample.
        in_channels (`int`, *optional*, defaults to 4): The number of channels in the input sample.
        out_channels (`int`, *optional*, defaults to 4): The number of channels in the output.
        center_input_sample (`bool`, *optional*, defaults to `False`): Whether to center the input sample.
        flip_sin_to_cos (`bool`, *optional*, defaults to `False`):
            Whether to flip the sin to cos in the time embedding.
        freq_shift (`int`, *optional*, defaults to 0): The frequency shift to apply to the time embedding.
        down_block_types (`Tuple[str]`, *optional*, defaults to `("CrossAttnDownBlock2D", "CrossAttnDownBlock2D", "CrossAttnDownBlock2D", "DownBlock2D")`):
            The tuple of downsample blocks to use.
        mid_block_type (`str`, *optional*, defaults to `"UNetMidBlock2DCrossAttn"`):
            The mid block type. Choose from `UNetMidBlock2DCrossAttn` or `UNetMidBlock2DSimpleCrossAttn`, will skip the
            mid block layer if `None`.
        up_block_types (`Tuple[str]`, *optional*, defaults to `("UpBlock2D", "CrossAttnUpBlock2D", "CrossAttnUpBlock2D", "CrossAttnUpBlock2D",)`):
            The tuple of upsample blocks to use.
        only_cross_attention(`bool` or `Tuple[bool]`, *optional*, default to `False`):
            Whether to include self-attention in the basic transformer blocks, see
            [`~models.attention.BasicTransformerBlock`].
        block_out_channels (`Tuple[int]`, *optional*, defaults to `(320, 640, 1280, 1280)`):
            The tuple of output channels for each block.
        layers_per_block (`int`, *optional*, defaults to 2): The number of layers per block.
        downsample_padding (`int`, *optional*, defaults to 1): The padding to use for the downsampling convolution.
        mid_block_scale_factor (`float`, *optional*, defaults to 1.0): The scale factor to use for the mid block.
        act_fn (`str`, *optional*, defaults to `"silu"`): The activation function to use.
        norm_num_groups (`int`, *optional*, defaults to 32): The number of groups to use for the normalization.
            If `None`, it will skip the normalization and activation layers in post-processing
        norm_eps (`float`, *optional*, defaults to 1e-5): The epsilon to use for the normalization.
        cross_attention_dim (`int`, *optional*, defaults to 1280): The dimension of the cross attention features.
        attention_head_dim (`int`, *optional*, defaults to 8): The dimension of the attention heads.
        resnet_time_scale_shift (`str`, *optional*, defaults to `"default"`): Time scale shift config
            for resnet blocks, see [`~models.resnet.ResnetBlock2D`]. Choose from `default` or `scale_shift`.
        class_embed_type (`str`, *optional*, defaults to None): The type of class embedding to use which is ultimately
            summed with the time embeddings. Choose from `None`, `"timestep"`, `"identity"`, or `"projection"`.
        num_class_embeds (`int`, *optional*, defaults to None):
            Input dimension of the learnable embedding matrix to be projected to `time_embed_dim`, when performing
            class conditioning with `class_embed_type` equal to `None`.
        time_embedding_type (`str`, *optional*, default to `positional`):
            The type of position embedding to use for timesteps. Choose from `positional` or `fourier`.
        timestep_post_act (`str, *optional*, default to `None`):
            The second activation function to use in timestep embedding. Choose from `silu`, `mish` and `gelu`.
        time_cond_proj_dim (`int`, *optional*, default to `None`):
            The dimension of `cond_proj` layer in timestep embedding.
        conv_in_kernel (`int`, *optional*, default to `3`): The kernel size of `conv_in` layer.
        conv_out_kernel (`int`, *optional*, default to `3`): The kernel size of `conv_out` layer.
        projection_class_embeddings_input_dim (`int`, *optional*): The dimension of the `class_labels` input when
            using the "projection" `class_embed_type`. Required when using the "projection" `class_embed_type`.
    """

    _supports_gradient_checkpointing = True

    @register_to_config
    def __init__(
        self,
        sample_size: Optional[int] = None,
        in_channels: int = 4,
        out_channels: int = 4,
        center_input_sample: bool = False,
        flip_sin_to_cos: bool = True,
        freq_shift: int = 0,
        down_block_types: Tuple[str] = (
            "CrossAttnDownBlock2D",
            "CrossAttnDownBlock2D",
            "CrossAttnDownBlock2D",
            "DownBlock2D",
        ),
        mid_block_type: Optional[str] = "UNetMidBlock2DCrossAttn",
        up_block_types: Tuple[str] = ("UpBlock2D", "CrossAttnUpBlock2D", "CrossAttnUpBlock2D", "CrossAttnUpBlock2D"),
        only_cross_attention: Union[bool, Tuple[bool]] = False,
        block_out_channels: Tuple[int] = (320, 640, 1280, 1280),
        layers_per_block: int = 2,
        downsample_padding: int = 1,
        mid_block_scale_factor: float = 1,
        act_fn: str = "silu",
        norm_num_groups: Optional[int] = 32,
        norm_eps: float = 1e-5,
        cross_attention_dim: int = 1280,
        attention_head_dim: Union[int, Tuple[int]] = 8,
        dual_cross_attention: bool = False,
        use_linear_projection: bool = False,
        class_embed_type: Optional[str] = None,
        num_class_embeds: Optional[int] = None,
        upcast_attention: bool = False,
        resnet_time_scale_shift: str = "default",
        time_embedding_type: str = "positional",  # fourier, positional
        timestep_post_act: Optional[str] = None,
        time_cond_proj_dim: Optional[int] = None,
        conv_in_kernel: int = 3,
        conv_out_kernel: int = 3,
        projection_class_embeddings_input_dim: Optional[int] = None,
        resnet_pre_temb_non_linearity: Optional[bool] = False,
    ):
        super().__init__()

        self.sample_size = sample_size

        # Check inputs
        if len(down_block_types) != len(up_block_types):
            raise ValueError(
                f"Must provide the same number of `down_block_types` as `up_block_types`. `down_block_types`: {down_block_types}. `up_block_types`: {up_block_types}."
            )

        if len(block_out_channels) != len(down_block_types):
            raise ValueError(
                f"Must provide the same number of `block_out_channels` as `down_block_types`. `block_out_channels`: {block_out_channels}. `down_block_types`: {down_block_types}."
            )

        if not isinstance(only_cross_attention, bool) and len(only_cross_attention) != len(down_block_types):
            raise ValueError(
                f"Must provide the same number of `only_cross_attention` as `down_block_types`. `only_cross_attention`: {only_cross_attention}. `down_block_types`: {down_block_types}."
            )

        if not isinstance(attention_head_dim, int) and len(attention_head_dim) != len(down_block_types):
            raise ValueError(
                f"Must provide the same number of `attention_head_dim` as `down_block_types`. `attention_head_dim`: {attention_head_dim}. `down_block_types`: {down_block_types}."
            )

        # input
        conv_in_padding = (conv_in_kernel - 1) // 2
        self.conv_in = nn.Conv2D(
            in_channels, block_out_channels[0], kernel_size=conv_in_kernel, padding=conv_in_padding
        )

        # time
        if time_embedding_type == "fourier":
            time_embed_dim = block_out_channels[0] * 2
            if time_embed_dim % 2 != 0:
                raise ValueError(f"`time_embed_dim` should be divisible by 2, but is {time_embed_dim}.")
            self.time_proj = GaussianFourierProjection(
                time_embed_dim // 2, set_W_to_weight=False, log=False, flip_sin_to_cos=flip_sin_to_cos
            )
            timestep_input_dim = time_embed_dim
        elif time_embedding_type == "positional":
            time_embed_dim = block_out_channels[0] * 4

            self.time_proj = Timesteps(block_out_channels[0], flip_sin_to_cos, freq_shift)
            timestep_input_dim = block_out_channels[0]
        else:
            raise ValueError(
                f"{time_embedding_type} does not exist. Pleaes make sure to use one of `fourier` or `positional`."
            )

        self.time_embedding = TimestepEmbedding(
            timestep_input_dim,
            time_embed_dim,
            act_fn=act_fn,
            post_act_fn=timestep_post_act,
            cond_proj_dim=time_cond_proj_dim,
        )

        # class embedding
        if class_embed_type is None and num_class_embeds is not None:
            self.class_embedding = nn.Embedding(num_class_embeds, time_embed_dim) # int64
        elif class_embed_type == "timestep":
            self.class_embedding = TimestepEmbedding(timestep_input_dim, time_embed_dim) # float
        elif class_embed_type == "identity":
            self.class_embedding = nn.Identity(time_embed_dim, time_embed_dim)
        elif class_embed_type == "projection":
            if projection_class_embeddings_input_dim is None:
                raise ValueError(
                    "`class_embed_type`: 'projection' requires `projection_class_embeddings_input_dim` be set"
                )
            # The projection `class_embed_type` is the same as the timestep `class_embed_type` except
            # 1. the `class_labels` inputs are not first converted to sinusoidal embeddings
            # 2. it projects from an arbitrary input dimension.
            #
            # Note that `TimestepEmbedding` is quite general, being mainly linear layers and activations.
            # When used for embedding actual timesteps, the timesteps are first converted to sinusoidal embeddings.
            # As a result, `TimestepEmbedding` can be passed arbitrary vectors.
            self.class_embedding = TimestepEmbedding(projection_class_embeddings_input_dim, time_embed_dim) # float
        else:
            self.class_embedding = None

        self.down_blocks = nn.LayerList([])
        self.up_blocks = nn.LayerList([])

        if isinstance(only_cross_attention, bool):
            only_cross_attention = [only_cross_attention] * len(down_block_types)

        if isinstance(attention_head_dim, int):
            attention_head_dim = (attention_head_dim,) * len(down_block_types)

        # pre_temb_act_fun opt
        self.resnet_pre_temb_non_linearity = resnet_pre_temb_non_linearity
        if act_fn == "swish":
            self.down_resnet_temb_nonlinearity = lambda x: F.silu(x)
        elif act_fn == "mish":
            self.down_resnet_temb_nonlinearity = nn.Mish()
        elif act_fn == "silu":
            self.down_resnet_temb_nonlinearity = nn.Silu()
        elif act_fn == "gelu":
            self.down_resnet_temb_nonlinearity = nn.GELU()

        # down
        output_channel = block_out_channels[0]
        for i, down_block_type in enumerate(down_block_types):
            input_channel = output_channel
            output_channel = block_out_channels[i]
            is_final_block = i == len(block_out_channels) - 1

            down_block = get_down_block(
                down_block_type,
                num_layers=layers_per_block,
                in_channels=input_channel,
                out_channels=output_channel,
                temb_channels=time_embed_dim,
                add_downsample=not is_final_block,
                resnet_eps=norm_eps,
                resnet_act_fn=act_fn,
                resnet_groups=norm_num_groups,
                cross_attention_dim=cross_attention_dim,
                attn_num_head_channels=attention_head_dim[i],
                downsample_padding=downsample_padding,
                dual_cross_attention=dual_cross_attention,
                use_linear_projection=use_linear_projection,
                only_cross_attention=only_cross_attention[i],
                upcast_attention=upcast_attention,
                resnet_time_scale_shift=resnet_time_scale_shift,
                resnet_pre_temb_non_linearity=resnet_pre_temb_non_linearity,
            )
            self.down_blocks.append(down_block)

        # mid
        if mid_block_type == "UNetMidBlock2DCrossAttn":
            self.mid_block = UNetMidBlock2DCrossAttn(
                in_channels=block_out_channels[-1],
                temb_channels=time_embed_dim,
                resnet_eps=norm_eps,
                resnet_act_fn=act_fn,
                output_scale_factor=mid_block_scale_factor,
                resnet_time_scale_shift=resnet_time_scale_shift,
                cross_attention_dim=cross_attention_dim,
                attn_num_head_channels=attention_head_dim[-1],
                resnet_groups=norm_num_groups,
                dual_cross_attention=dual_cross_attention,
                use_linear_projection=use_linear_projection,
                upcast_attention=upcast_attention,
                resnet_pre_temb_non_linearity=resnet_pre_temb_non_linearity,
            )
        elif mid_block_type == "UNetMidBlock2DSimpleCrossAttn":
            self.mid_block = UNetMidBlock2DSimpleCrossAttn(
                in_channels=block_out_channels[-1],
                temb_channels=time_embed_dim,
                resnet_eps=norm_eps,
                resnet_act_fn=act_fn,
                output_scale_factor=mid_block_scale_factor,
                cross_attention_dim=cross_attention_dim,
                attn_num_head_channels=attention_head_dim[-1],
                resnet_groups=norm_num_groups,
                resnet_time_scale_shift=resnet_time_scale_shift,
                resnet_pre_temb_non_linearity=resnet_pre_temb_non_linearity,
            )
        elif mid_block_type is None:
            self.mid_block = None
        else:
            raise ValueError(f"unknown mid_block_type : {mid_block_type}")

        # count how many layers upsample the images
        self.num_upsamplers = 0

        # up
        reversed_block_out_channels = list(reversed(block_out_channels))
        reversed_attention_head_dim = list(reversed(attention_head_dim))
        reversed_only_cross_attention = list(reversed(only_cross_attention))

        output_channel = reversed_block_out_channels[0]
        for i, up_block_type in enumerate(up_block_types):
            is_final_block = i == len(block_out_channels) - 1

            prev_output_channel = output_channel
            output_channel = reversed_block_out_channels[i]
            input_channel = reversed_block_out_channels[min(i + 1, len(block_out_channels) - 1)]

            # add upsample block for all BUT final layer
            if not is_final_block:
                add_upsample = True
                self.num_upsamplers += 1
            else:
                add_upsample = False

            up_block = get_up_block(
                up_block_type,
                num_layers=layers_per_block + 1,
                in_channels=input_channel,
                out_channels=output_channel,
                prev_output_channel=prev_output_channel,
                temb_channels=time_embed_dim,
                add_upsample=add_upsample,
                resnet_eps=norm_eps,
                resnet_act_fn=act_fn,
                resnet_groups=norm_num_groups,
                cross_attention_dim=cross_attention_dim,
                attn_num_head_channels=reversed_attention_head_dim[i],
                dual_cross_attention=dual_cross_attention,
                use_linear_projection=use_linear_projection,
                only_cross_attention=reversed_only_cross_attention[i],
                upcast_attention=upcast_attention,
                resnet_time_scale_shift=resnet_time_scale_shift,
                resnet_pre_temb_non_linearity=resnet_pre_temb_non_linearity,
            )
            self.up_blocks.append(up_block)
            prev_output_channel = output_channel

        # out
        if norm_num_groups is not None:
            self.conv_norm_out = nn.GroupNorm(
                num_channels=block_out_channels[0], num_groups=norm_num_groups, epsilon=norm_eps
            )
            self.conv_act = nn.Silu()
        else:
            self.conv_norm_out = None
            self.conv_act = None

        conv_out_padding = (conv_out_kernel - 1) // 2
        self.conv_out = nn.Conv2D(
            block_out_channels[0], out_channels, kernel_size=conv_out_kernel, padding=conv_out_padding
        )

    @property
    def attn_processors(self) -> Dict[str, AttnProcessor]:
        r"""
        Returns:
            `dict` of attention processors: A dictionary containing all attention processors used in the model with
            indexed by its weight name.
        """
        # set recursively
        processors = {}

        def fn_recursive_add_processors(name: str, module: nn.Layer, processors: Dict[str, AttnProcessor]):
            if hasattr(module, "set_processor"):
                processors[f"{name}.processor"] = module.processor

            for sub_name, child in module.named_children():
                fn_recursive_add_processors(f"{name}.{sub_name}", child, processors)

            return processors

        for name, module in self.named_children():
            fn_recursive_add_processors(name, module, processors)

        return processors

    def set_attn_processor(self, processor: Union[AttnProcessor, Dict[str, AttnProcessor]]):
        r"""
        Parameters:
            `processor (`dict` of `AttnProcessor` or `AttnProcessor`):
                The instantiated processor class or a dictionary of processor classes that will be set as the processor
                of **all** `CrossAttention` layers.
            In case `processor` is a dict, the key needs to define the path to the corresponding cross attention processor. This is strongly recommended when setting trainablae attention processors.:

        """
        count = len(self.attn_processors.keys())

        if isinstance(processor, dict) and len(processor) != count:
            raise ValueError(
                f"A dict of processors was passed, but the number of processors {len(processor)} does not match the"
                f" number of attention layers: {count}. Please make sure to pass {count} processor classes."
            )

        def fn_recursive_attn_processor(name: str, module: nn.Layer, processor):
            if hasattr(module, "set_processor"):
                if not isinstance(processor, dict):
                    module.set_processor(processor)
                else:
                    module.set_processor(processor.pop(f"{name}.processor"))

            for sub_name, child in module.named_children():
                fn_recursive_attn_processor(f"{name}.{sub_name}", child, processor)

        for name, module in self.named_children():
            fn_recursive_attn_processor(name, module, processor)

    def set_attention_slice(self, slice_size):
        r"""
        Enable sliced attention computation.

        When this option is enabled, the attention module will split the input tensor in slices, to compute attention
        in several steps. This is useful to save some memory in exchange for a small speed decrease.

        Args:
            slice_size (`str` or `int` or `list(int)`, *optional*, defaults to `"auto"`):
                When `"auto"`, halves the input to the attention heads, so attention will be computed in two steps. If
                `"max"`, maxium amount of memory will be saved by running only one slice at a time. If a number is
                provided, uses as many slices as `attention_head_dim // slice_size`. In this case, `attention_head_dim`
                must be a multiple of `slice_size`.
        """
        sliceable_head_dims = []

        def fn_recursive_retrieve_slicable_dims(module: nn.Layer):
            if hasattr(module, "set_attention_slice"):
                sliceable_head_dims.append(module.sliceable_head_dim)

            for child in module.children():
                fn_recursive_retrieve_slicable_dims(child)

        # retrieve number of attention layers
        for module in self.children():
            fn_recursive_retrieve_slicable_dims(module)

        num_slicable_layers = len(sliceable_head_dims)

        if slice_size == "auto":
            # half the attention head size is usually a good trade-off between
            # speed and memory
            slice_size = [dim // 2 for dim in sliceable_head_dims]
        elif slice_size == "max":
            # make smallest slice possible
            slice_size = num_slicable_layers * [1]

        slice_size = num_slicable_layers * [slice_size] if not isinstance(slice_size, list) else slice_size

        if len(slice_size) != len(sliceable_head_dims):
            raise ValueError(
                f"You have provided {len(slice_size)}, but {self.config} has {len(sliceable_head_dims)} different"
                f" attention layers. Make sure to match `len(slice_size)` to be {len(sliceable_head_dims)}."
            )

        for i in range(len(slice_size)):
            size = slice_size[i]
            dim = sliceable_head_dims[i]
            if size is not None and size > dim:
                raise ValueError(f"size {size} has to be smaller or equal to {dim}.")

        # Recursively walk through all the children.
        # Any children which exposes the set_attention_slice method
        # gets the message
        def fn_recursive_set_attention_slice(module: nn.Layer, slice_size: List[int]):
            if hasattr(module, "set_attention_slice"):
                module.set_attention_slice(slice_size.pop())

            for child in module.children():
                fn_recursive_set_attention_slice(child, slice_size)

        reversed_slice_size = list(reversed(slice_size))
        for module in self.children():
            fn_recursive_set_attention_slice(module, reversed_slice_size)

    def _set_gradient_checkpointing(self, module, value=False):
        if isinstance(module, (CrossAttnDownBlock2D, DownBlock2D, CrossAttnUpBlock2D, UpBlock2D)):
            module.gradient_checkpointing = value

    def forward(
        self,
        sample: paddle.Tensor,
        timestep: Union[paddle.Tensor, float, int],
        encoder_hidden_states: paddle.Tensor,
        class_labels: Optional[paddle.Tensor] = None,
        timestep_cond: Optional[paddle.Tensor] = None,
        attention_mask: Optional[paddle.Tensor] = None,
        cross_attention_kwargs: Optional[Dict[str, Any]] = None,
        return_dict: bool = True,
    ) -> Union[UNet2DConditionOutput, Tuple]:
        r"""
        Args:
            sample (`paddle.Tensor`): (batch, channel, height, width) noisy inputs tensor
            timestep (`paddle.Tensor` or `float` or `int`): (batch) timesteps
            encoder_hidden_states (`paddle.Tensor`): (batch, sequence_length, feature_dim) encoder hidden states
            return_dict (`bool`, *optional*, defaults to `True`):
                Whether or not to return a [`models.unet_2d_condition.UNet2DConditionOutput`] instead of a plain tuple.
            cross_attention_kwargs (`dict`, *optional*):
                A kwargs dictionary that if specified is passed along to the `AttnProcessor` as defined under
                `self.processor` in
                [diffusers.cross_attention](https://github.com/huggingface/diffusers/blob/main/src/diffusers/models/cross_attention.py).

        Returns:
            [`~models.unet_2d_condition.UNet2DConditionOutput`] or `tuple`:
            [`~models.unet_2d_condition.UNet2DConditionOutput`] if `return_dict` is True, otherwise a `tuple`. When
            returning a tuple, the first element is the sample tensor.
        """
<<<<<<< HEAD
        sample = sample.cast(self.dtype)
        
=======
        # TODO junnyu, add this to support pure fp16
        sample = sample.cast(self.conv_out.weight.dtype)
 
>>>>>>> c43d8983
        # By default samples have to be AT least a multiple of the overall upsampling factor.
        # The overall upsampling factor is equal to 2 ** (# num of upsampling layears).
        # However, the upsampling interpolation output size can be forced to fit any upsampling size
        # on the fly if necessary.
        default_overall_up_factor = 2**self.num_upsamplers

        # upsample size should be forwarded when sample is not a multiple of `default_overall_up_factor`
        forward_upsample_size = False
        upsample_size = None

        if any(s % default_overall_up_factor != 0 for s in sample.shape[-2:]):
            logger.info("Forward upsample size to force interpolation output size.")
            forward_upsample_size = True

        # prepare attention_mask
        if attention_mask is not None:
            attention_mask = (1 - attention_mask.cast(sample.dtype)) * NEG_INF
            attention_mask = attention_mask.unsqueeze(1)

        # 0. center input if necessary
        if self.config.center_input_sample:
            sample = 2 * sample - 1.0

        # 1. time
        timesteps = timestep
        if not paddle.is_tensor(timesteps):
            timesteps = paddle.to_tensor([timesteps], dtype="int64")
        elif len(timesteps.shape) == 0:
            timesteps = timesteps[None]

        # broadcast to batch dimension in a way that's compatible with ONNX/Core ML
        timesteps = timesteps.expand(
            [
                sample.shape[0],
            ]
        )
        t_emb = self.time_proj(timesteps)

        # timesteps does not contain any weights and will always return f32 tensors
        # but time_embedding might actually be running in fp16. so we need to cast here.
        # there might be better ways to encapsulate this.
        t_emb = t_emb.cast(self.conv_out.weight.dtype)


        emb = self.time_embedding(t_emb, timestep_cond)

        if self.class_embedding is not None:
            if class_labels is None:
                raise ValueError("class_labels should be provided when num_class_embeds > 0")

<<<<<<< HEAD
            class_labels = class_labels.cast(self.dtype)
            if self.config.class_embed_type == "timestep":
                class_labels = self.time_proj(class_labels)

            if isinstance(self.class_embedding, nn.Embedding):
                class_labels = class_labels.cast(paddle.int64)
            class_emb = self.class_embedding(class_labels).cast(self.dtype)
=======
            # maybe cast it to float16
            class_labels = class_labels.cast(self.conv_out.weight.dtype)
            if self.config.class_embed_type == "timestep":
                class_labels = self.time_proj(class_labels)

            # maybe cast it to int64
            if isinstance(self.class_embedding, nn.Embedding):
                class_labels = class_labels.cast(paddle.int64)
            class_emb = self.class_embedding(class_labels).cast(self.conv_out.weight.dtype)
>>>>>>> c43d8983
            emb = emb + class_emb

        # 2. pre-process
        sample = self.conv_in(sample)

        # 3. down
        down_block_res_samples = (sample,)

        # ! resnet_pre_temb_non_linearity
        down_nonlinear_temb = self.down_resnet_temb_nonlinearity(emb) if self.resnet_pre_temb_non_linearity else emb

        for downsample_block in self.down_blocks:
            if hasattr(downsample_block, "has_cross_attention") and downsample_block.has_cross_attention:
                sample, res_samples = downsample_block(
                    hidden_states=sample,
                    temb=down_nonlinear_temb,
                    encoder_hidden_states=encoder_hidden_states,
                    attention_mask=attention_mask,
                    cross_attention_kwargs=cross_attention_kwargs,
                )
            else:
                sample, res_samples = downsample_block(hidden_states=sample, temb=down_nonlinear_temb)

            down_block_res_samples += res_samples

        # 4. mid
        if self.mid_block is not None:
            sample = self.mid_block(
                sample,
                down_nonlinear_temb,
                encoder_hidden_states=encoder_hidden_states,
                attention_mask=attention_mask,
                cross_attention_kwargs=cross_attention_kwargs,
            )

        # 5. up
        for i, upsample_block in enumerate(self.up_blocks):
            is_final_block = i == len(self.up_blocks) - 1

            res_samples = down_block_res_samples[-len(upsample_block.resnets) :]
            down_block_res_samples = down_block_res_samples[: -len(upsample_block.resnets)]

            # if we have not reached the final block and need to forward the
            # upsample size, we do it here
            if not is_final_block and forward_upsample_size:
                upsample_size = down_block_res_samples[-1].shape[2:]

            if hasattr(upsample_block, "has_cross_attention") and upsample_block.has_cross_attention:
                sample = upsample_block(
                    hidden_states=sample,
                    temb=down_nonlinear_temb,
                    res_hidden_states_tuple=res_samples,
                    encoder_hidden_states=encoder_hidden_states,
                    cross_attention_kwargs=cross_attention_kwargs,
                    upsample_size=upsample_size,
                    attention_mask=attention_mask,
                )
            else:
                sample = upsample_block(
                    hidden_states=sample,
                    temb=down_nonlinear_temb,
                    res_hidden_states_tuple=res_samples,
                    upsample_size=upsample_size,
                )
        
        # 6. post-process
        if self.conv_norm_out:
            sample = self.conv_norm_out(sample)
            sample = self.conv_act(sample)
        sample = self.conv_out(sample)

        if not return_dict:
            return (sample,)

        return UNet2DConditionOutput(sample=sample)<|MERGE_RESOLUTION|>--- conflicted
+++ resolved
@@ -526,14 +526,9 @@
             [`~models.unet_2d_condition.UNet2DConditionOutput`] if `return_dict` is True, otherwise a `tuple`. When
             returning a tuple, the first element is the sample tensor.
         """
-<<<<<<< HEAD
-        sample = sample.cast(self.dtype)
-        
-=======
         # TODO junnyu, add this to support pure fp16
         sample = sample.cast(self.conv_out.weight.dtype)
  
->>>>>>> c43d8983
         # By default samples have to be AT least a multiple of the overall upsampling factor.
         # The overall upsampling factor is equal to 2 ** (# num of upsampling layears).
         # However, the upsampling interpolation output size can be forced to fit any upsampling size
@@ -584,15 +579,6 @@
             if class_labels is None:
                 raise ValueError("class_labels should be provided when num_class_embeds > 0")
 
-<<<<<<< HEAD
-            class_labels = class_labels.cast(self.dtype)
-            if self.config.class_embed_type == "timestep":
-                class_labels = self.time_proj(class_labels)
-
-            if isinstance(self.class_embedding, nn.Embedding):
-                class_labels = class_labels.cast(paddle.int64)
-            class_emb = self.class_embedding(class_labels).cast(self.dtype)
-=======
             # maybe cast it to float16
             class_labels = class_labels.cast(self.conv_out.weight.dtype)
             if self.config.class_embed_type == "timestep":
@@ -601,9 +587,7 @@
             # maybe cast it to int64
             if isinstance(self.class_embedding, nn.Embedding):
                 class_labels = class_labels.cast(paddle.int64)
-            class_emb = self.class_embedding(class_labels).cast(self.conv_out.weight.dtype)
->>>>>>> c43d8983
-            emb = emb + class_emb
+            class_emb = self.class_embedding(class_labels).cast(self.conv_out.weight.dtype)            emb = emb + class_emb
 
         # 2. pre-process
         sample = self.conv_in(sample)
@@ -667,7 +651,6 @@
                     res_hidden_states_tuple=res_samples,
                     upsample_size=upsample_size,
                 )
-        
         # 6. post-process
         if self.conv_norm_out:
             sample = self.conv_norm_out(sample)
